--- conflicted
+++ resolved
@@ -92,14 +92,14 @@
       case Cons(h,t) => foldLeft(t, f(z,h))(f)
     }
   }
-  def sum3(ns: List[Int]) = 
+  def sumViaFoldLeft(ns: List[Int]) = 
     foldLeft(ns, 0)((x,y) => x + y)
   
-  def product3(ns: List[Double]) = 
+  def productViaFoldLeft(ns: List[Double]) = 
     foldLeft(ns, 1.0)(_ * _) // `_ * _` is more concise notation for `(x,y) => x * y`; see sidebar
 
   
-  def length2[A](l: List[A]): Int = 
+  def lengthViaFoldLeft[A](l: List[A]): Int = 
     foldLeft(l, 0)((a:Int, x) => a+1)
     
   
@@ -117,13 +117,12 @@
     foldRightViaFoldLeft(ll, Nil:List[A])(append2)
   }
   
-  def addone(li: List[Int]) = 
+  def add1(li: List[Int]) = 
     foldLeft(li, Nil:List[Int])((t,h) => Cons(h+1,t))
    
-  def dlist2strlst(ld: List[Double]):List[String] =
+  def doubleToString(ld: List[Double]):List[String] =
     foldLeft(ld, Nil:List[String])((t,d) => Cons(d.toString, t))
 
-<<<<<<< HEAD
   def map[A,B](l: List[A])(f: A => B): List[B] = 
     foldRightViaFoldLeft(l, Nil:List[B])((a,b) => Cons(f(a), b))
   
@@ -166,37 +165,11 @@
     }
     go(sup,sub)
   }
-=======
-  def sumViaFoldLeft(nums: List[Int]): Int = sys.error("todo")
-
-  def productViaFoldLeft(nums: List[Double]): Double = sys.error("todo")
-
-  def lengthViaFoldLeft(l: List[_]): Int = sys.error("todo")
-
-  def reverse[A](l: List[A]): List[A] = sys.error("todo")
-
+  
   def appendViaFoldRight[A](l1: List[A], l2: List[A]): List[A] = sys.error("todo")
 
   def appendViaFoldLeft[A](a1: List[A], a2: List[A]): List[A] = sys.error("todo")
 
-  def concat[A](l: List[List[A]]): List[A] = sys.error("todo")
+  def addPairwise(a: List[Int], b: List[Int]): List[Int] = zipWith(a,b)(_+_)
 
-  def add1(nums: List[Int]): List[Int] = sys.error("todo")
-
-  def doubleToString(l: List[Double]): List[String] = sys.error("todo")
-
-  def map[A,B](l: List[A])(f: A => B): List[B] = sys.error("todo")
-
-  def filter[A](l: List[A])(f: A => Boolean): List[A] = sys.error("todo")
-
-  def flatMap[A,B](l: List[A])(f: A => List[B]): List[B] = sys.error("todo")
-
-  def filterViaFlatMap[A](l: List[A])(f: A => Boolean): List[A] = sys.error("todo")
-
-  def addPairwise(a: List[Int], b: List[Int]): List[Int] = sys.error("todo")
-
-  def zipWith[A,B,C](a: List[A], b: List[B])(f: (A,B) => C): List[C] = sys.error("todo")
-
-  def hasSubsequence[A](l: List[A], sub: List[A]): Boolean = sys.error("todo")
->>>>>>> 4be06dad
 }