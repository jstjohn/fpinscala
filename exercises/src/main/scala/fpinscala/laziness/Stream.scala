--- conflicted
+++ resolved
@@ -32,12 +32,6 @@
 
   def forAll(p: A => Boolean): Boolean = sys.error("todo")
 
-<<<<<<< HEAD
-  def headOption: Option[A] = sys.error("todo")
-
-  // 5.7 map, filter, append, flatmap using foldRight. Part of the exercise is
-  // writing your own function signatures.
-=======
   def takeWhileViaFoldRight(p: A => Boolean): Stream[A] = sys.error("todo")
 
   def headOption: Option[A] = sys.error("todo")
@@ -55,7 +49,6 @@
   def zipWith[B,C](s2: Stream[B])(f: (A,B) => C): Stream[C] = sys.error("todo")
 
   def zipAll[B](s2: Stream[B]): Stream[(Option[A], Option[B])] = sys.error("todo")
->>>>>>> 4be06dad
 
   def startsWith[B](s: Stream[B]): Boolean = sys.error("todo")
 
