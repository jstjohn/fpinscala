import sbt._
import Keys._

object FPInScalaBuild extends Build {
  val opts = Project.defaultSettings ++ Seq(
<<<<<<< HEAD
    scalaVersion := "2.11.5",
    resolvers += "Typesafe Repository" at "http://repo.typesafe.com/typesafe/releases/"
=======
    scalaVersion := "2.10.4",
    resolvers += "Typesafe Repository" at "http://repo.typesafe.com/typesafe/releases/",
    libraryDependencies += "org.scalatest" % "scalatest_2.10" % "2.2.0" % "test",
    libraryDependencies += "junit" % "junit" % "4.10" % "test",
    libraryDependencies += "org.scalacheck" %% "scalacheck" % "1.11.3" % "test"
>>>>>>> 4be06dad
  )

  lazy val root =
    Project(id = "fpinscala",
            base = file("."),
            settings = opts ++ Seq(
              onLoadMessage ~= (_ + nio2check())
            )) aggregate (chapterCode, exercises, answers)
  lazy val chapterCode =
    Project(id = "chapter-code",
            base = file("chaptercode"),
            settings = opts)
  lazy val exercises =
    Project(id = "exercises",
            base = file("exercises"),
            settings = opts)
  lazy val answers =
    Project(id = "answers",
            base = file("answers"),
            settings = opts)

  def nio2check(): String = {
    val cls = "java.nio.channels.AsynchronousFileChannel"
    try {Class.forName(cls); ""}
    catch {case _: ClassNotFoundException =>
      ("\nWARNING: JSR-203 \"NIO.2\" (" + cls + ") not found.\n" +
       "You are probably running Java < 1.7; answers will not compile.\n" +
       "You seem to be running " + System.getProperty("java.version") + ".\n" +
       "Try `project exercises' before compile, or upgrading your JDK.")
    }
  }
}<|MERGE_RESOLUTION|>--- conflicted
+++ resolved
@@ -3,16 +3,11 @@
 
 object FPInScalaBuild extends Build {
   val opts = Project.defaultSettings ++ Seq(
-<<<<<<< HEAD
     scalaVersion := "2.11.5",
-    resolvers += "Typesafe Repository" at "http://repo.typesafe.com/typesafe/releases/"
-=======
-    scalaVersion := "2.10.4",
     resolvers += "Typesafe Repository" at "http://repo.typesafe.com/typesafe/releases/",
-    libraryDependencies += "org.scalatest" % "scalatest_2.10" % "2.2.0" % "test",
-    libraryDependencies += "junit" % "junit" % "4.10" % "test",
-    libraryDependencies += "org.scalacheck" %% "scalacheck" % "1.11.3" % "test"
->>>>>>> 4be06dad
+    libraryDependencies += "org.scalatest" %% "scalatest" % "2.2.4" % "test",
+    libraryDependencies += "junit" % "junit" % "4.12" % "test",
+    libraryDependencies += "org.scalacheck" %% "scalacheck" % "1.11.5" % "test"
   )
 
   lazy val root =
