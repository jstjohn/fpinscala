*.un~
*.swp
tags
target
project/boot
.history
project.vim
*.old
<<<<<<< HEAD
.idea
.project
.classpath
.metadata/
=======

#Eclipse stuff
.classpath
.cache
.project
*.sc
.worksheet

.idea
.idea_modules
>>>>>>> 4be06dad
<|MERGE_RESOLUTION|>--- conflicted
+++ resolved
@@ -6,12 +6,6 @@
 .history
 project.vim
 *.old
-<<<<<<< HEAD
-.idea
-.project
-.classpath
-.metadata/
-=======
 
 #Eclipse stuff
 .classpath
@@ -22,4 +16,4 @@
 
 .idea
 .idea_modules
->>>>>>> 4be06dad
+*.orig